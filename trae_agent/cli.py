--- conflicted
+++ resolved
@@ -78,12 +78,7 @@
     resolved_api_key = resolve_config_value(
         api_key,
         config.model_providers[str(resolved_provider)].api_key,
-<<<<<<< HEAD
-        #TODO refactor would be necessary
-        "OPENAI_API_KEY" if resolved_provider == "openai" else "ANTHROPIC_API_KEY" 
-=======
         env_var_map.get(str(resolved_provider)),
->>>>>>> 26fd8dd3
     )
 
     if resolved_api_key is not None:
